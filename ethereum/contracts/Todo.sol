// SPDX-License-Identifier: MIT
pragma solidity ^0.7.0;

import "./libs/TaskLib.sol";
import "./libs/Helpers.sol";

/*
 * @notice Append only todo list contract
<<<<<<< HEAD
 * @dev Modifiers are used to improve upgradability / extensibility
=======
>>>>>>> a02bb640
 * @dev Adding ability to stake ETH on a task
 */
contract Todo {
	uint16 constant TASK_TEXT_LENGTH = 256; // bytes

	mapping(uint256 => address) private creatorsByTaskId; // O(1) authorization checks
	mapping(uint256 => TaskLib.Task) private tasksById;

	uint256 taskCounter = 0; // tasks are append only
<<<<<<< HEAD

	constructor() {
	}

	/*
	 * @notice Create a new task with a text description
	 * @param _text Text description of the task
	 * @returns task's allocated ID
	 */
	function createTask(string calldata _text) external returns (uint256 taskId) {
		// Validate task
=======
	uint256 discountPerBlock; // portion of stake to slash per block overdue
	uint burned; // slashed stakes are burned, harsh

	/*
	 * @param _discountPerBlock Fraction of stake to slash per block past deadline
	 */
	constructor(uint256 _discountPerBlock) {
		discountPerBlock = _discountPerBlock;
	}

	/*
	 * @notice Create a new task which must be completed with a certain number of blocks
	 * @dev Task that will tigger a slashing event after the deadline passes - Eth alarm clock would be better here
	 * @param _text Text description of the task
	 * @param _blocksToComplete Number of blocks until creator gets slashed
	 * @returns task's allocated ID
	 */
	function createTask(string calldata _text, address _mate, uint256 _blocksToComplete) external payable
	returns (uint256 taskId) {
		require(_mate != address(0), 'Mate address cannot be empty');
		require(_blocksToComplete > 0, 'Time limit in blocks must be positive');

>>>>>>> a02bb640
		bytes memory text = bytes(_text);
		require(bytes(text).length <= TASK_TEXT_LENGTH, 'Text length exceeds maxium');
		require(bytes(text).length > 0, 'Text cannot be empty');

<<<<<<< HEAD
		// Create task
		address creator = msg.sender;
=======
		// Create the task entry
>>>>>>> a02bb640
		taskId = taskCounter++;
		address payable creator = msg.sender;
		tasksById[taskId] = TaskLib.Task({
			creator: creator,
			mate: _mate,
			stake: msg.value,
			text: _text,
			status: TaskLib.Statuses.Created,
			delegate: address(0),
			blockStarted: 0,
			blocksToComplete: _blocksToComplete
		});

		creatorsByTaskId[taskId] = creator;

		emit Created(creator, taskId, creator, taskId);
		return taskId;
	}

	/*
	 * @notice Delegate a task to another address
<<<<<<< HEAD
	 * @dev Delegate address may progress the task, but not assign new delegates
=======
	 * @dev Delegate address may progress the task, but not assign other delegates
>>>>>>> a02bb640
	 * @param _taskId Task's ID
	 * @param _delegate Delegate's address
	 */
	function delegateTask(uint256 _taskId, address _delegate) external
<<<<<<< HEAD
	taskExists(_taskId)
	onlyCreator(_taskId)
=======
		taskExists(_taskId)
		onlyCreator(_taskId)
>>>>>>> a02bb640
	{
		require(tasksById[_taskId].status == TaskLib.Statuses.Created, 'Cannot delegate once started');
		// Nonsensical paths should be asserted
		require(_delegate != msg.sender, 'Creator cannot be delegate');
		tasksById[_taskId].delegate = _delegate;
	}

	/*
	 * @notice Progress the task to it's next status
	 * @dev Tasks can only progress in single increments through the statuses
	 * @param _taskId Task's ID
	 */
<<<<<<< HEAD
	function progressTask(uint256 _taskId) external
	taskExists(_taskId)
	onlyAuthorized(_taskId)
	taskNotComplete(_taskId)
=======
	function startTask(uint256 _taskId) external
		taskExists(_taskId)
		onlyAuthorized(_taskId)
>>>>>>> a02bb640
	{
		TaskLib.Task storage task = tasksById[_taskId];
		require(task.status == TaskLib.Statuses.Created, 'Task already started');
		task.status = TaskLib.Statuses.Pending;
		task.blockStarted = block.number;

		emit Status(_taskId, uint8(tasksById[_taskId].status), _taskId, uint8(tasksById[_taskId].status));
<<<<<<< HEAD
=======
	}

	/*
	 * @notice Progress the task to it's next status
	 * @dev Tasks can only progress in single increments through the statuses
	 * @param _taskId Task's ID
	 */
	function completeTask(uint256 _taskId) external
		taskExists(_taskId)
		onlyMate(_taskId)
	{
		TaskLib.Task storage task = tasksById[_taskId];
		require(task.status == TaskLib.Statuses.Pending, 'Task must be pending');
		task.status = TaskLib.Statuses.Complete;

		if(task.status == TaskLib.Statuses.Pending) {
			task.blockStarted = block.number;
		} else if(task.status == TaskLib.Statuses.Complete) {
			uint refund = _calculateRefund(task.stake, task.blockStarted, task.blocksToComplete);
			if(refund > 0) {
				burned += (task.stake - refund);
				task.stake = 0;
				task.creator.transfer(refund);
			}

			emit Complete(_taskId, _taskId, refund);
		}

		emit Status(_taskId, uint8(tasksById[_taskId].status), _taskId, uint8(tasksById[_taskId].status));
>>>>>>> a02bb640
	}

	/*
	 * @notice Caclulate how much of the stake to return to the task creator
	 * @dev Params as in Helpers._calculateRefund
	 */
	function _calculateRefund(uint stake, uint started, uint blocksToComplete) internal view returns (uint256) {
		// @fix sacrificing gas (with additional callstack depth) in favour of clarity / testability
		return Helpers._caculateRefund(stake, started, blocksToComplete, block.number, discountPerBlock);
	}

	// Internal functions
	function _isTaskCreator(uint256 _taskId) internal view returns (bool) {
		return msg.sender == creatorsByTaskId[_taskId];
	}

	function _isTaskDelegate(uint256 _taskId) internal view returns (bool) {
		return msg.sender == tasksById[_taskId].delegate;
	}

	function _isTaskMate(uint256 _taskId) internal view returns (bool) {
		return msg.sender == tasksById[_taskId].mate;
	}

	function _isAuthorized(uint256 _taskId) internal view returns (bool) {
		return _isTaskCreator(_taskId) || _isTaskDelegate(_taskId);
	}

	function _taskExists(uint256 _taskId) internal view returns (bool) {
		// Works because there is no task deletion
		return _taskId < taskCounter;
	}

	modifier taskExists(uint256 _taskId) {
		require(_taskExists(_taskId), 'Task does not exist');
		_;
	}

	// Modifiers
	// @dev Using internal functions for modifiers saves substantial gas
	modifier onlyCreator(uint256 _taskId) {
		require(_isTaskCreator(_taskId), 'Sender is not creator');
		_;
	}

	modifier onlyMate(uint256 _taskId) {
		require(_isTaskMate(_taskId), 'Sender is not mate');
		_;
	}

	modifier onlyAuthorized(uint256 _taskId) {
		require(_isAuthorized(_taskId), 'Sender is not creator or delegate');
		_;
	}

	// View API
	function taskText(uint256 _taskId) external view
	taskExists(_taskId)
	returns (string memory text)
	{
		return tasksById[_taskId].text;
	}

	function getTaskStatus(uint256 _taskId) external view
	taskExists(_taskId)
	returns (TaskLib.Statuses)
	{
		return tasksById[_taskId].status;
	}

	function isTaskDelegate(uint256 _taskId) external view returns (bool) {
		return msg.sender == tasksById[_taskId].delegate;
	}

	event Created(address indexed idx_creator, uint256 indexed idx_taskId, address creator, uint256 taskId);
	event Status(uint256 indexed idx_taskId, uint8 indexed idx_status, uint256 taskId, uint8 status);
	event Complete(uint256 indexed idx_taskId, uint256 taskId, uint256 refund);
}<|MERGE_RESOLUTION|>--- conflicted
+++ resolved
@@ -6,10 +6,7 @@
 
 /*
  * @notice Append only todo list contract
-<<<<<<< HEAD
  * @dev Modifiers are used to improve upgradability / extensibility
-=======
->>>>>>> a02bb640
  * @dev Adding ability to stake ETH on a task
  */
 contract Todo {
@@ -19,19 +16,6 @@
 	mapping(uint256 => TaskLib.Task) private tasksById;
 
 	uint256 taskCounter = 0; // tasks are append only
-<<<<<<< HEAD
-
-	constructor() {
-	}
-
-	/*
-	 * @notice Create a new task with a text description
-	 * @param _text Text description of the task
-	 * @returns task's allocated ID
-	 */
-	function createTask(string calldata _text) external returns (uint256 taskId) {
-		// Validate task
-=======
 	uint256 discountPerBlock; // portion of stake to slash per block overdue
 	uint burned; // slashed stakes are burned, harsh
 
@@ -54,17 +38,11 @@
 		require(_mate != address(0), 'Mate address cannot be empty');
 		require(_blocksToComplete > 0, 'Time limit in blocks must be positive');
 
->>>>>>> a02bb640
 		bytes memory text = bytes(_text);
 		require(bytes(text).length <= TASK_TEXT_LENGTH, 'Text length exceeds maxium');
 		require(bytes(text).length > 0, 'Text cannot be empty');
 
-<<<<<<< HEAD
-		// Create task
-		address creator = msg.sender;
-=======
 		// Create the task entry
->>>>>>> a02bb640
 		taskId = taskCounter++;
 		address payable creator = msg.sender;
 		tasksById[taskId] = TaskLib.Task({
@@ -86,22 +64,13 @@
 
 	/*
 	 * @notice Delegate a task to another address
-<<<<<<< HEAD
-	 * @dev Delegate address may progress the task, but not assign new delegates
-=======
 	 * @dev Delegate address may progress the task, but not assign other delegates
->>>>>>> a02bb640
 	 * @param _taskId Task's ID
 	 * @param _delegate Delegate's address
 	 */
 	function delegateTask(uint256 _taskId, address _delegate) external
-<<<<<<< HEAD
-	taskExists(_taskId)
-	onlyCreator(_taskId)
-=======
 		taskExists(_taskId)
 		onlyCreator(_taskId)
->>>>>>> a02bb640
 	{
 		require(tasksById[_taskId].status == TaskLib.Statuses.Created, 'Cannot delegate once started');
 		// Nonsensical paths should be asserted
@@ -114,16 +83,9 @@
 	 * @dev Tasks can only progress in single increments through the statuses
 	 * @param _taskId Task's ID
 	 */
-<<<<<<< HEAD
-	function progressTask(uint256 _taskId) external
-	taskExists(_taskId)
-	onlyAuthorized(_taskId)
-	taskNotComplete(_taskId)
-=======
 	function startTask(uint256 _taskId) external
 		taskExists(_taskId)
 		onlyAuthorized(_taskId)
->>>>>>> a02bb640
 	{
 		TaskLib.Task storage task = tasksById[_taskId];
 		require(task.status == TaskLib.Statuses.Created, 'Task already started');
@@ -131,8 +93,6 @@
 		task.blockStarted = block.number;
 
 		emit Status(_taskId, uint8(tasksById[_taskId].status), _taskId, uint8(tasksById[_taskId].status));
-<<<<<<< HEAD
-=======
 	}
 
 	/*
@@ -162,7 +122,6 @@
 		}
 
 		emit Status(_taskId, uint8(tasksById[_taskId].status), _taskId, uint8(tasksById[_taskId].status));
->>>>>>> a02bb640
 	}
 
 	/*
