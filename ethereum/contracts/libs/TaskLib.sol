// SPDX-License-Identifier: MIT
pragma solidity ^0.7.0;

library TaskLib {
	enum Statuses { Created , Pending, Complete }

	struct Task {
<<<<<<< HEAD
		address creator;
		string text; // the todo description
=======
		// @TODO include test for string length limitation
		address payable creator;
		address mate; // verifies that task is complete
		uint stake; // staked wei
		string text; // the todo
>>>>>>> a02bb640
		Statuses status; // status
		address delegate;
		uint blockStarted; // block number the task was created
		uint blocksToComplete; // number of blocks until stake is slashed
	}
}<|MERGE_RESOLUTION|>--- conflicted
+++ resolved
@@ -5,16 +5,11 @@
 	enum Statuses { Created , Pending, Complete }
 
 	struct Task {
-<<<<<<< HEAD
-		address creator;
-		string text; // the todo description
-=======
 		// @TODO include test for string length limitation
 		address payable creator;
 		address mate; // verifies that task is complete
 		uint stake; // staked wei
 		string text; // the todo
->>>>>>> a02bb640
 		Statuses status; // status
 		address delegate;
 		uint blockStarted; // block number the task was created
